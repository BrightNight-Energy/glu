--- conflicted
+++ resolved
@@ -8,31 +8,15 @@
 from jira import JIRAError
 
 from glu.ai import (
-    generate_commit_message,
     generate_description,
-<<<<<<< HEAD
-    generate_final_commit_message,
-    prompt_for_chat_provider,
-)
-from glu.config import (
-    DEFAULT_JIRA_PROJECT,
-    EMAIL,
-    GITHUB_PAT,
-    JIRA_API_TOKEN,
-=======
     get_ai_client,
     prompt_for_chat_provider,
 )
 from glu.config import (
->>>>>>> 175503e7
     JIRA_IN_PROGRESS_TRANSITION,
     JIRA_READY_FOR_REVIEW_TRANSITION,
 )
-<<<<<<< HEAD
-from glu.gh import get_repo_name_from_repo_config, prompt_for_reviewers
-=======
 from glu.gh import get_github_client, prompt_for_reviewers
->>>>>>> 175503e7
 from glu.jira import (
     format_jira_ticket,
     generate_ticket_with_ai,
@@ -42,19 +26,7 @@
 )
 from glu.local import (
     checkout_to_branch,
-<<<<<<< HEAD
-    create_commit,
-    get_first_commit_since_checkout,
-    get_git_diff,
-    get_repo,
-    get_repo_name,
-    prompt_commit_edit,
-    push,
-    remote_branch_in_sync,
-=======
-    generate_commit_with_ai,
     get_git_client,
->>>>>>> 175503e7
 )
 from glu.utils import (
     print_error,
@@ -126,27 +98,16 @@
             case "Commit and push with AI message":
                 git.create_commit("chore: [dry run commit]", dry_run=True)
                 rich.print("[grey70]Generating commit...[/]\n")
-<<<<<<< HEAD
-                create_commit(local_repo, "chore: [dry run commit]", dry_run=True)
-                diff = get_git_diff(local_repo)
+                diff = git.get_diff()
                 commit_data = prompt_commit_edit(
                     generate_commit_message(
                         chat_provider, model, diff, local_repo.active_branch.name
                     )
                 )
 
-                checkout_to_branch(
-                    local_repo, repo.default_branch, commit_data.message, chat_provider, model
-                )
-                latest_commit = create_commit(local_repo, commit_data.message)
-                push(local_repo)
-=======
-                commit_data = generate_commit_with_ai(chat_client, git)
-
                 checkout_to_branch(git, chat_client, gh.default_branch, commit_data.message)
                 latest_commit = git.create_commit(commit_data.message)
                 git.push()
->>>>>>> 175503e7
             case "Commit and push with manual message":
                 git.create_commit("chore: [dry run commit]", dry_run=True)
                 commit_message = typer.edit("")
