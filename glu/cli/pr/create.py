--- conflicted
+++ resolved
@@ -174,17 +174,12 @@
     if selected_reviewers:
         gh.add_reviewers_to_pr(pr, selected_reviewers)
 
-<<<<<<< HEAD
-    rich.print(f"\n[grey70]{pr_description}[/]\n")
-    rich.print(
-        f":page_with_curl: Created PR in [blue]{git.repo_name}[/]"
-        f" with title [bold green]'{title}'[/]"
-    )
-=======
     rich.print(Markdown(f"## {title}", style="grey70"))
     rich.print(Markdown(pr_description or "", style="grey70"))
-    rich.print(f":rocket: Created PR in [blue]{git.repo_name}[/] with title [bold green]{title}[/]")
->>>>>>> d261da4b
+    rich.print(
+        f":page_with_curl: Created PR in [blue]{git.repo_name}[/] "
+        f"with title [bold green]'{title}'[/]"
+    )
     rich.print(f"[dark violet]https://github.com/{git.repo_name}/pull/{pr.number}[/]")
 
     if not ticket:
