--- conflicted
+++ resolved
@@ -5,12 +5,9 @@
 from glu.cli.pr.create import create_pr
 from glu.cli.pr.list import list_prs as list_prs_core
 from glu.cli.pr.merge import merge_pr
-<<<<<<< HEAD
+from glu.cli.pr.open import open_pr as open_pr_core
 from glu.cli.pr.update import update_pr
-=======
-from glu.cli.pr.open import open_pr as open_pr_core
 from glu.cli.pr.view import view_pr as view_pr_core
->>>>>>> d261da4b
 
 app = typer.Typer()
 
@@ -102,7 +99,65 @@
     merge_pr(pr_num, ticket, project, provider, model, mark_as_done)
 
 
-<<<<<<< HEAD
+@app.command(name="list", short_help="List PRs")
+def list_prs(
+    repo_name: Annotated[
+        str | None,
+        typer.Option(
+            "--repo",
+            "-r",
+            help="Repo name (defaults to current directory git repository)",
+            show_default=False,
+        ),
+    ] = None,
+    only_mine: Annotated[
+        bool, typer.Option("--only-mine", "-m", help="Filter PRs to those assigned to me")
+    ] = False,
+    no_draft: Annotated[
+        bool, typer.Option("--no-draft", "-d", help="Filter PRs to exclude draft")
+    ] = False,
+):
+    list_prs_core(repo_name, only_mine, no_draft)
+
+
+@app.command(name="open", short_help="Open PR in web browser")
+def open_pr(
+    pr_num: Annotated[int, typer.Argument(help="PR number")],
+    repo_name: Annotated[
+        str | None,
+        typer.Option(
+            "--repo",
+            "-r",
+            help="Repo name (defaults to current directory git repository)",
+            show_default=False,
+        ),
+    ] = None,
+):
+    open_pr_core(pr_num, repo_name)
+
+
+@app.command(short_help="View PR")
+def view(
+    pr_num: Annotated[int, typer.Argument(help="PR number")],
+    repo_name: Annotated[
+        str | None,
+        typer.Option(
+            "--repo",
+            "-r",
+            help="Repo name (defaults to current directory git repository)",
+            show_default=False,
+        ),
+    ] = None,
+    show_checks: Annotated[
+        bool,
+        typer.Option(
+            "--checks", "-m", help="Show CI checks (not enabled by default for performance reasons)"
+        ),
+    ] = False,
+):
+    view_pr_core(pr_num, repo_name, show_checks)
+
+
 @app.command(short_help="Update a PR with description")
 def update(
     pr_num: Annotated[int, typer.Argument(help="PR number")],
@@ -148,63 +203,4 @@
         ),
     ] = False,
 ):
-    update_pr(pr_num, ticket, project, draft, reviewers, provider, model, ready_for_review)
-=======
-@app.command(name="list", short_help="List PRs")
-def list_prs(
-    repo_name: Annotated[
-        str | None,
-        typer.Option(
-            "--repo",
-            "-r",
-            help="Repo name (defaults to current directory git repository)",
-            show_default=False,
-        ),
-    ] = None,
-    only_mine: Annotated[
-        bool, typer.Option("--only-mine", "-m", help="Filter PRs to those assigned to me")
-    ] = False,
-    no_draft: Annotated[
-        bool, typer.Option("--no-draft", "-d", help="Filter PRs to exclude draft")
-    ] = False,
-):
-    list_prs_core(repo_name, only_mine, no_draft)
-
-
-@app.command(name="open", short_help="Open PR in web browser")
-def open_pr(
-    pr_num: Annotated[int, typer.Argument(help="PR number")],
-    repo_name: Annotated[
-        str | None,
-        typer.Option(
-            "--repo",
-            "-r",
-            help="Repo name (defaults to current directory git repository)",
-            show_default=False,
-        ),
-    ] = None,
-):
-    open_pr_core(pr_num, repo_name)
-
-
-@app.command(short_help="View PR")
-def view(
-    pr_num: Annotated[int, typer.Argument(help="PR number")],
-    repo_name: Annotated[
-        str | None,
-        typer.Option(
-            "--repo",
-            "-r",
-            help="Repo name (defaults to current directory git repository)",
-            show_default=False,
-        ),
-    ] = None,
-    show_checks: Annotated[
-        bool,
-        typer.Option(
-            "--checks", "-m", help="Show CI checks (not enabled by default for performance reasons)"
-        ),
-    ] = False,
-):
-    view_pr_core(pr_num, repo_name, show_checks)
->>>>>>> d261da4b
+    update_pr(pr_num, ticket, project, draft, reviewers, provider, model, ready_for_review)