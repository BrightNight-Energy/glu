import os
from typing import Callable, Literal, TypeVar

import httpx
import rich
import typer
from github import Auth, Github, GithubException, UnknownObjectException
from github.CheckRun import CheckRun
from github.Commit import Commit
from github.GithubObject import GithubObject
from github.NamedUser import NamedUser
from github.PaginatedList import PaginatedList
from github.PullRequest import PullRequest
from github.PullRequestReview import PullRequestReview
from thefuzz import fuzz

from glu.config import GITHUB_PAT, REPO_CONFIGS
from glu.models import MatchedUser
from glu.utils import filterable_menu, multi_select_menu, print_error


class GithubClient:
    def __init__(self, repo_name: str):
        auth = Auth.Token(GITHUB_PAT)
        self._client = Github(auth=auth)
        self._repo = self._client.get_repo(repo_name)

    def get_members(self, repo_name: str) -> list[NamedUser]:
        org_name = repo_name.split("/")[0]
        org = self._client.get_organization(org_name)
        members_paginated = org.get_members()

        all_members: list[NamedUser] = []
        for i in range(5):
            members = members_paginated.get_page(i)
            if not members:
                break
            all_members += members

        if not all_members:
            print_error(f"No members found in org {org_name}")
            raise typer.Exit(1)

        return all_members

    def create_pr(
        self,
        current_branch: str,
        title: str,
        body: str | None,
        draft: bool,
    ) -> PullRequest:
        pr = self._repo.create_pull(
            self.default_branch,
            current_branch,
            title=title,
            body=body or "",
            draft=draft,
        )
        pr.add_to_assignees(self.myself)
        return pr

    def add_reviewers_to_pr(self, pr: PullRequest, reviewers: list[NamedUser]) -> None:
        for reviewer in reviewers:
            try:
                pr.create_review_request(reviewer.login)
            except GithubException as e:
                print_error(f"Failed to add reviewer {reviewer.login}: {e}")

    def get_contents(self, path: str, ref: str | None = None) -> str | None:
        try:
            file = self._repo.get_contents(path, ref or self.default_branch)
        except UnknownObjectException:
            return None

        if isinstance(file, list):
            return file[0].decoded_content.decode() if len(file) else None

        return file.decoded_content.decode()

    def get_pr(self, number: int) -> PullRequest:
        return self._repo.get_pull(number)

    def get_pr_checks(self, number: int) -> list[CheckRun]:
        pr = self.get_pr(number)
        commits = pr.get_commits()
        last_commit: Commit = commits[commits.totalCount - 1]
        return get_all_from_paginated_list(last_commit.get_check_runs())

<<<<<<< HEAD
    def get_prs(self, only_mine: bool = False, no_draft: bool = False) -> list[PullRequest]:
        prs = get_all_from_paginated_list(self._repo.get_pulls(state="open"))

        filters: list[Callable[[PullRequest], bool]] = []
        if only_mine:
            filters.append(lambda pr: bool(pr.assignee and pr.assignee.login == self.myself))

        if no_draft:
            filters.append(lambda pr: not pr.draft)

        return [pr for pr in prs if all(f(pr) for f in filters)]

    @property
    def myself(self) -> str:
        return self._client.get_user().login
=======
    def get_pr_diff(self, number: int) -> str | None:
        headers = {
            "Accept": "application/vnd.github.v3.diff",
            "Authorization": f"token {GITHUB_PAT}",
        }
        url = f"https://api.github.com/repos/{self._repo.full_name}/pulls/{number}"
        res = httpx.get(url, headers=headers)
        if res.status_code != 200:
            return None
        return res.text
>>>>>>> d38c44ab

    @property
    def delete_branch_on_merge(self) -> bool:
        return self._repo.delete_branch_on_merge

    @property
    def default_branch(self) -> str:
        return self._repo.default_branch


def get_github_client(repo_name: str) -> GithubClient:
    if os.getenv("GLU_TEST"):
        from tests.clients.github import FakeGithubClient

        return FakeGithubClient(repo_name)  # type: ignore

    return GithubClient(repo_name)


def prompt_for_reviewers(
    gh: GithubClient, reviewers: list[str] | None, repo_name: str, draft: bool
) -> list[NamedUser] | None:
    selected_reviewers: list[NamedUser] = []
    if draft:
        return None

    members = gh.get_members(repo_name)
    if not reviewers:
        selected_reviewers_login = multi_select_menu(
            "Select reviewers:",
            [member.login for member in members],
        )
        return [reviewer for reviewer in members if reviewer.login in selected_reviewers_login]

    for i, reviewer in enumerate(reviewers):
        matched_reviewers = [
            MatchedUser(member, fuzz.ratio(reviewer, member.login)) for member in members
        ]
        sorted_reviewers = sorted(matched_reviewers, key=lambda x: x.score, reverse=True)
        if sorted_reviewers[0].score == 100:  # exact match
            selected_reviewers.append(sorted_reviewers[0].user)
            continue

        selected_reviewer_login = filterable_menu(
            f"Select reviewer{f' #{i + 1}' if len(reviewers) > 1 else ''}:",
            [reviewer.user.login for reviewer in sorted_reviewers[:5]],
        )
        selected_reviewer = next(
            reviewer.user
            for reviewer in sorted_reviewers[:5]
            if reviewer.user.login == selected_reviewer_login
        )
        selected_reviewers.append(selected_reviewer)

    return selected_reviewers


def get_repo_name_from_repo_config(project: str) -> str | None:
    if not REPO_CONFIGS:
        return None

    for repo, config in REPO_CONFIGS.items():
        if config.jira_project_key == project:
            return repo

    return None


def get_pr_approval_status(
    paginated_reviews: PaginatedList[PullRequestReview],
) -> Literal["approved", "changes_requested"] | None:
    reviews = get_all_from_paginated_list(paginated_reviews)

    if any(review.state == "CHANGES_REQUESTED" for review in reviews):
        return "changes_requested"

    if any(review.state == "APPROVED" for review in reviews):
        return "approved"

    return None


T = TypeVar("T", bound=GithubObject)


def get_all_from_paginated_list(paginated_list: PaginatedList[T]) -> list[T]:
    items: list[T] = []
    page = 0
    while True:
        items_from_page = paginated_list.get_page(page)
        if not items_from_page:
            break
        items += items_from_page
        page += 1

    return items


def print_status_checks(checks: list[CheckRun]) -> None:  # noqa: C901
    def get_check_attrs(check: CheckRun):  # noqa: C901
        match (check.status, check.conclusion):
            case ("queued", _):
                return ":clock1:", "grey70"
            case ("in_progress", _):
                return ":hourglass:", "grey70"
            case ("completed", "success"):
                return ":white_check_mark:", "green"
            case ("completed", "failure"):
                return ":x:", "red"
            case ("completed", "cancelled"):
                return ":grey_exclamation:", "grey82"
            case ("completed", "neutral"):
                return ":ok:", "grey70"
            case ("completed", "timed_out"):
                return ":alarm_clock:", "orange1"
            case ("completed", "action_required"):
                return ":bust_in_silhouette:", "blue"
            case (_, _):
                return ":question:", "red"

    unique_checks = {check.name: check for check in checks}

    for check_name, check in unique_checks.items():
        emoji, color = get_check_attrs(check)
        rich.print(f"{emoji}  [{color}]{check_name}[/{color}]")<|MERGE_RESOLUTION|>--- conflicted
+++ resolved
@@ -87,7 +87,6 @@
         last_commit: Commit = commits[commits.totalCount - 1]
         return get_all_from_paginated_list(last_commit.get_check_runs())
 
-<<<<<<< HEAD
     def get_prs(self, only_mine: bool = False, no_draft: bool = False) -> list[PullRequest]:
         prs = get_all_from_paginated_list(self._repo.get_pulls(state="open"))
 
@@ -100,10 +99,6 @@
 
         return [pr for pr in prs if all(f(pr) for f in filters)]
 
-    @property
-    def myself(self) -> str:
-        return self._client.get_user().login
-=======
     def get_pr_diff(self, number: int) -> str | None:
         headers = {
             "Accept": "application/vnd.github.v3.diff",
@@ -114,7 +109,10 @@
         if res.status_code != 200:
             return None
         return res.text
->>>>>>> d38c44ab
+
+    @property
+    def myself(self) -> str:
+        return self._client.get_user().login
 
     @property
     def delete_branch_on_merge(self) -> bool:
