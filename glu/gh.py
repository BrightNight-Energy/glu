import os

import typer
from github import Auth, Github, GithubException, UnknownObjectException
from github.NamedUser import NamedUser
from github.PullRequest import PullRequest
from thefuzz import fuzz

<<<<<<< HEAD
from glu.config import REPO_CONFIGS
=======
from glu.config import GITHUB_PAT
>>>>>>> 175503e7
from glu.models import MatchedUser
from glu.utils import filterable_menu, multi_select_menu, print_error


class GithubClient:
    def __init__(self, repo_name: str):
        auth = Auth.Token(GITHUB_PAT)
        self._client = Github(auth=auth)
        self._repo = self._client.get_repo(repo_name)

    def get_members(self, repo_name: str) -> list[NamedUser]:
        org_name = repo_name.split("/")[0]
        org = self._client.get_organization(org_name)
        members_paginated = org.get_members()

        all_members: list[NamedUser] = []
        for i in range(5):
            members = members_paginated.get_page(i)
            if not members:
                break
            all_members += members

        if not all_members:
            print_error(f"No members found in org {org_name}")
            raise typer.Exit(1)

        return all_members

    def create_pr(
        self,
        current_branch: str,
        title: str,
        body: str | None,
        draft: bool,
    ) -> PullRequest:
        pr = self._repo.create_pull(
            self.default_branch,
            current_branch,
            title=title,
            body=body or "",
            draft=draft,
        )
        pr.add_to_assignees(self._client.get_user().login)
        return pr

    def add_reviewers_to_pr(self, pr: PullRequest, reviewers: list[NamedUser]) -> None:
        for reviewer in reviewers:
            try:
                pr.create_review_request(reviewer.login)
            except GithubException as e:
                print_error(f"Failed to add reviewer {reviewer.login}: {e}")

    def get_contents(self, path: str, ref: str | None = None) -> str | None:
        try:
            file = self._repo.get_contents(path, ref or self.default_branch)
        except UnknownObjectException:
            return None

        if isinstance(file, list):
            return file[0].decoded_content.decode() if len(file) else None

        return file.decoded_content.decode()

    @property
    def default_branch(self) -> str:
        return self._repo.default_branch


def get_github_client(repo_name: str) -> GithubClient:
    if os.getenv("GLU_TEST"):
        from tests.conftest import FakeGithubClient

        return FakeGithubClient(repo_name)  # type: ignore

    return GithubClient(repo_name)


def prompt_for_reviewers(
    gh: GithubClient, reviewers: list[str] | None, repo_name: str, draft: bool
) -> list[NamedUser] | None:
    selected_reviewers: list[NamedUser] = []
    if draft:
        return None

    members = gh.get_members(repo_name)
    if not reviewers:
        selected_reviewers_login = multi_select_menu(
            "Select reviewers:",
            [member.login for member in members],
        )
        return [reviewer for reviewer in members if reviewer.login in selected_reviewers_login]

    for i, reviewer in enumerate(reviewers):
        matched_reviewers = [
            MatchedUser(member, fuzz.ratio(reviewer, member.login)) for member in members
        ]
        sorted_reviewers = sorted(matched_reviewers, key=lambda x: x.score, reverse=True)
        if sorted_reviewers[0].score == 100:  # exact match
            selected_reviewers.append(sorted_reviewers[0].user)
            continue

        selected_reviewer_login = filterable_menu(
            f"Select reviewer{f' #{i + 1}' if len(reviewers) > 1 else ''}:",
            [reviewer.user.login for reviewer in sorted_reviewers[:5]],
        )
        selected_reviewer = next(
            reviewer.user
            for reviewer in sorted_reviewers[:5]
            if reviewer.user.login == selected_reviewer_login
        )
        selected_reviewers.append(selected_reviewer)

<<<<<<< HEAD
    return selected_reviewers


def get_repo_name_from_repo_config(project: str) -> str | None:
    if not REPO_CONFIGS:
        return None

    for repo, config in REPO_CONFIGS.items():
        if config.jira_project_key == project:
            return repo

    return None


def _get_members(gh: Github, repo_name: str) -> list[NamedUser]:
    org_name = repo_name.split("/")[0]
    org = gh.get_organization(org_name)
    members_paginated = org.get_members()

    all_members: list[NamedUser] = []
    for i in range(5):
        members = members_paginated.get_page(i)
        if not members:
            break
        all_members += members

    if not all_members:
        print_error(f"No members found in org {org_name}")
        raise typer.Exit(1)

    return all_members
=======
    return selected_reviewers
>>>>>>> 175503e7
<|MERGE_RESOLUTION|>--- conflicted
+++ resolved
@@ -6,11 +6,7 @@
 from github.PullRequest import PullRequest
 from thefuzz import fuzz
 
-<<<<<<< HEAD
-from glu.config import REPO_CONFIGS
-=======
-from glu.config import GITHUB_PAT
->>>>>>> 175503e7
+from glu.config import GITHUB_PAT, REPO_CONFIGS
 from glu.models import MatchedUser
 from glu.utils import filterable_menu, multi_select_menu, print_error
 
@@ -123,7 +119,6 @@
         )
         selected_reviewers.append(selected_reviewer)
 
-<<<<<<< HEAD
     return selected_reviewers
 
 
@@ -135,26 +130,4 @@
         if config.jira_project_key == project:
             return repo
 
-    return None
-
-
-def _get_members(gh: Github, repo_name: str) -> list[NamedUser]:
-    org_name = repo_name.split("/")[0]
-    org = gh.get_organization(org_name)
-    members_paginated = org.get_members()
-
-    all_members: list[NamedUser] = []
-    for i in range(5):
-        members = members_paginated.get_page(i)
-        if not members:
-            break
-        all_members += members
-
-    if not all_members:
-        print_error(f"No members found in org {org_name}")
-        raise typer.Exit(1)
-
-    return all_members
-=======
-    return selected_reviewers
->>>>>>> 175503e7
+    return None