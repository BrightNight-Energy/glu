import os
from pathlib import Path
from typing import Literal, overload

import rich
import typer
from git import Commit, GitCommandError, HookExecutionError, Repo
from InquirerPy import inquirer

<<<<<<< HEAD
from glu.ai import generate_branch_name
=======
from glu.ai import ChatClient, generate_branch_name, generate_commit_message
>>>>>>> 175503e7
from glu.config import PREFERENCES
from glu.models import CommitGeneration
from glu.utils import print_error


class GitClient:
    def __init__(self):
        # get remote repo by parsing .git/config
        cwd = Path.cwd()
        self._repo = Repo(cwd, search_parent_directories=True)

    def get_first_commit_since_checkout(self) -> Commit:
        """
        Return the first commit made on the current branch since it was last checked out.
        If no new commits have been made, returns None.
        """
        head_ref = self._repo.head  # Reference object for HEAD

        # 1) Find the SHA that HEAD pointed to immediately after the last checkout
        checkout_sha = None
        for entry in reversed(head_ref.log()):  # this walks the reflog
            # reflog messages look like: "checkout: moving from main to feature/foo"
            if entry.message.startswith("checkout: moving from"):
                checkout_sha = entry.newhexsha
                break

        if checkout_sha is None:
            print_error("Could not find a commit on this branch")
            raise typer.Exit(1)

        # 2) List all commits exclusive of that checkout point up to current HEAD
        rev_range = f"{checkout_sha}..{head_ref.commit.hexsha}"
        commits = list(self._repo.iter_commits(rev_range))

        if not commits:
            print_error("Could not find a commit on this branch")
            raise typer.Exit(1)

        # 3) iter_commits returns newest→oldest, so the last item is the _first_ commit
        return commits[-1]

    def remote_branch_in_sync(self, branch: str | None = None, remote_name: str = "origin") -> bool:
        """
        Returns True if:
          - remote_name/branch_name exists, and
          - its commit SHA == the local branch’s commit SHA.
        Returns False otherwise (including if the remote branch doesn’t exist).
        """
        branch_name = branch or self.current_branch

        # 1) Make sure we have up-to-date remote refs
        try:
            self._repo.remotes[remote_name].fetch(branch_name, prune=True)
        except GitCommandError:
            # fetch failed (e.g. no such remote)
            return False

        # 2) Does the remote branch exist?
        remote_ref_name = f"{remote_name}/{branch_name}"
        refs = [ref.name for ref in self._repo.refs]
        if remote_ref_name not in refs:
            return False

        # 3) Compare SHAs
        local_sha = self._repo.heads[branch_name].commit.hexsha
        remote_sha = self._repo.refs[remote_ref_name].commit.hexsha

        return local_sha == remote_sha

    @overload
    def get_diff(self, to: Literal["head"] = "head") -> str: ...

    @overload
    def get_diff(self, to: Literal["main"], default_branch: str) -> str: ...

    def get_diff(
        self, to: Literal["main", "head"] = "head", default_branch: str | None = None
    ) -> str:
        match to:
            case "head":
                return self._repo.git.diff("HEAD")
            case "main" if default_branch:
                return self._repo.git.diff(
                    getattr(self._repo.heads, default_branch).commit.hexsha,
                    self._repo.head.commit.hexsha,
                )
            case _:
                print_error("Diff method not implemented")
                raise typer.Exit(1)

    def create_commit(self, message: str, dry_run: bool = False, retry: int = 0) -> Commit:
        try:
            self._repo.git.add(all=True)
            commit = self._repo.index.commit(message)
            if dry_run:
                self._repo.git.reset("HEAD~1")
            return commit
        except HookExecutionError as err:
            if retry == 0:
                if not dry_run:
                    rich.print("[warning]Pre-commit hooks failed, retrying...[/]")
                return self.create_commit(message, dry_run, retry + 1)

            rich.print(err)
            raise typer.Exit(1) from err

    def push(self) -> None:
        try:
            self._repo.git.push("origin", self._repo.active_branch.name)
        except GitCommandError as err:
            rich.print(err)
            raise typer.Exit(1) from err

    def checkout(self, branch_name: str) -> None:
        self._repo.git.checkout("-b", branch_name)

    def confirm_branch_exists_in_remote(self) -> bool:
        # FIXME: should use github for this purpose
        try:
            self._repo.remotes["origin"].fetch(self.current_branch, prune=True)
            return True
        except GitCommandError:
            return False

    @property
    def repo_name(self) -> str:
        if not len(self._repo.remotes):
            print_error("No remote found for git config")
            raise typer.Exit(1)

        return self._repo.remotes.origin.url.split(":")[1].replace(".git", "")

    @property
    def current_branch(self) -> str:
        return self._repo.active_branch.name

    @property
    def is_dirty(self) -> bool:
        return self._repo.is_dirty()


def get_git_client() -> GitClient:
    if os.getenv("GLU_TEST"):
        from tests.conftest import FakeGitClient

        return FakeGitClient()  # type: ignore

    return GitClient()


<<<<<<< HEAD
def prompt_commit_edit(commit_data: CommitGeneration) -> CommitGeneration:
=======
def generate_commit_with_ai(
    chat_client: ChatClient,
    git: GitClient,
) -> CommitGeneration:
    commit_data = generate_commit_message(chat_client, git.get_diff(), git.current_branch)

>>>>>>> 175503e7
    if PREFERENCES.auto_accept_generated_commits:
        return commit_data

    rich.print(f"[grey70]Proposed commit:[/]\n{commit_data.message}\n")

    choices = ["Accept", "Edit", "Exit"]

    proceed_choice = inquirer.select(
        "How would you like to proceed?",
        choices,
    ).execute()

    match proceed_choice:
        case "Accept":
            return commit_data
        case "Edit":
            edited = typer.edit(commit_data.message)
            if edited is None:
                print_error("No description provided")
                raise typer.Exit(1)
            title_with_type = edited.split("\n\n")[0].strip()
            body = edited.split("\n\n")[1].strip()
            return CommitGeneration(
                title=title_with_type.split(":")[1], body=body, type=title_with_type.split(":")[0]
            )
        case _:
            raise typer.Exit(0)


def checkout_to_branch(
    git: GitClient,
    chat_client: ChatClient,
    main_branch: str,
    commit_message: str | None,
) -> None:
    if git.current_branch != main_branch:
        return  # already checked out

    if not chat_client.is_setup or not commit_message:
        provided_branch_name: str = typer.prompt("Enter branch name")
        branch_name = "-".join(provided_branch_name.split())
    else:
        rich.print("[grey70]Checking out new branch...[/]")
        branch_name = generate_branch_name(chat_client, commit_message)

    git.checkout(branch_name)<|MERGE_RESOLUTION|>--- conflicted
+++ resolved
@@ -7,11 +7,7 @@
 from git import Commit, GitCommandError, HookExecutionError, Repo
 from InquirerPy import inquirer
 
-<<<<<<< HEAD
-from glu.ai import generate_branch_name
-=======
-from glu.ai import ChatClient, generate_branch_name, generate_commit_message
->>>>>>> 175503e7
+from glu.ai import ChatClient, generate_branch_name
 from glu.config import PREFERENCES
 from glu.models import CommitGeneration
 from glu.utils import print_error
@@ -162,16 +158,7 @@
     return GitClient()
 
 
-<<<<<<< HEAD
 def prompt_commit_edit(commit_data: CommitGeneration) -> CommitGeneration:
-=======
-def generate_commit_with_ai(
-    chat_client: ChatClient,
-    git: GitClient,
-) -> CommitGeneration:
-    commit_data = generate_commit_message(chat_client, git.get_diff(), git.current_branch)
-
->>>>>>> 175503e7
     if PREFERENCES.auto_accept_generated_commits:
         return commit_data
 
