# ruff: noqa: ARG002, E501, C901
import datetime as dt
import os
import random
from dataclasses import dataclass
from typing import Callable

from git import Commit
from github.CheckRun import CheckRun
from github.NamedUser import NamedUser
from github.PaginatedList import PaginatedList
from github.PullRequest import PullRequest
from github.PullRequestReview import PullRequestReview
from pydantic import BaseModel, Field, TypeAdapter

from glu import ROOT_DIR
from tests import TESTS_DATA_DIR
from tests.utils import load_json


@dataclass
class FakeUser:
    login: str


class FakeGithubClient:
    def __init__(self, repo_name: str):
        pass

    def get_members(self, repo_name: str) -> list[NamedUser]:
        return [FakeUser("teddy"), FakeUser("jack"), FakeUser("peter")]  # type: ignore

    def create_pr(
        self,
        current_branch: str,
        title: str,
        body: str | None,
        draft: bool,
    ) -> PullRequest:
        @dataclass
        class FakePullRequest:
            number: int

        return FakePullRequest(random.randint(1000, 10_000))  # type: ignore

    def add_reviewers_to_pr(self, pr: PullRequest, reviewers: list[NamedUser]) -> None:
        pass

    def get_contents(self, path: str, ref: str | None = None) -> str | None:
        if not os.getenv("HAS_NO_REPO_TEMPLATE"):
            with open(ROOT_DIR / ".github" / "pull_request_template.md", "r") as f:
                return f.read()

        return None

    def get_pr(self, number: int) -> PullRequest:
        class NamedUser(BaseModel):
            login: str

        class FakePullRequest(BaseModel):
            number: int
            title: str
            body: str | None
            changed_files: int
            id: int
            mergeable: bool
            mergeable_state: str
            merged: bool
            updated_at: str
            state: str
            draft: bool
            requested_reviewers: list[NamedUser] = Field(default_factory=list)

            def get_commits(self) -> list[Commit]:
                class FakeCommit(BaseModel):
                    message: str

                class FakeCommitRef(BaseModel):
                    commit: FakeCommit

                @dataclass
                class PaginatedList:
                    totalCount: int

                    def get_page(self, page: int) -> list[PullRequestReview]:
                        if page > 0:
                            return []

                        prev_commits = load_json("previous_commit_messages.json")
                        commits = [{"commit": {"message": message}} for message in prev_commits]

                        return TypeAdapter(list[FakeCommitRef]).validate_python(commits)  # type: ignore

                return PaginatedList(4)  # type: ignore

            def merge(
                self, commit_message: str, commit_title: str, merge_method: str, delete_branch: bool
            ) -> None:
                pass

            def get_reviews(self) -> PaginatedList[PullRequestReview]:
                class PRReview(BaseModel):
                    id: int
                    body: str | None
                    state: str
                    user: NamedUser

                @dataclass
                class PaginatedList:
                    totalCount: int

                    def get_page(self, page: int) -> list[PullRequestReview]:
                        if page > 0:
                            return []

                        pr_reviews = load_json("pr_reviews.json")
                        if os.getenv("IS_PR_NOT_APPROVED"):
                            pr_reviews.pop(-1)
                        if os.getenv("PR_CHANGES_REQUESTED"):
                            pr_reviews[1]["state"] = "CHANGES_REQUESTED"
                            pr_reviews[1]["body"] = "meh /:"

                        return TypeAdapter(list[PRReview]).validate_python(pr_reviews)  # type: ignore

                return PaginatedList(2)  # type: ignore

            def mark_ready_for_review(self):
                pass

            @property
<<<<<<< HEAD
            def requested_reviewers(self) -> list[NamedUser]:
                if os.getenv("PR_HAS_NO_REVIEWERS"):
                    return []

                return [FakeUser("teddy")]  # type: ignore
=======
            def comments(self) -> int:
                return 2

            @property
            def commits(self) -> int:
                return 4

            @property
            def assignee(self) -> NamedUser:
                return NamedUser(login="jack")

            @property
            def head(self):
                @dataclass
                class Head:
                    ref: str

                return Head("fix-ticket-not-in-pr-description")
>>>>>>> d261da4b

        pr_data = load_json("pr_data.json")
        if os.getenv("PR_NOT_MERGEABLE"):
            pr_data["mergeable"] = False
            pr_data["mergeable_state"] = "dirty"

        if os.getenv("IS_PR_MERGED"):
            pr_data["merged"] = True

        if os.getenv("IS_DRAFT_PR"):
            pr_data["draft"] = True

        if os.getenv("PR_HAS_NO_TICKET"):
            pr_data["body"] = None

        return FakePullRequest.model_validate(pr_data)  # type: ignore

    def get_prs(self, only_mine: bool = False, no_draft: bool = False) -> list[PullRequest]:
        class FakeLabel(BaseModel):
            name: str
            color: str

        class FakeAssignee(BaseModel):
            login: str

        class FakePullRequest(BaseModel):
            number: int
            title: str
            draft: bool
            review_comments: int
            assignee: FakeAssignee
            commits: int
            labels: list[FakeLabel]

        prs = TypeAdapter(list[FakePullRequest]).validate_python(load_json("prs.json"))

        filters: list[Callable[[PullRequest], bool]] = []
        if only_mine:
            filters.append(lambda pr: bool(pr.assignee and pr.assignee.login == self.myself))

        if no_draft:
            filters.append(lambda pr: not pr.draft)

        return [pr for pr in prs if all(f(pr) for f in filters)]  # type: ignore

    @property
    def myself(self) -> str:
        return "jack"

    def get_pr_checks(self, number: int) -> list[CheckRun]:
        class FakeCheckRun(BaseModel):
            id: int
            status: str
            completed: bool
            conclusion: str | None
            name: str
            started_at: dt.datetime

        checks = load_json("cicd_run_checks.json")
        if os.getenv("IS_CICD_FAILING"):
            checks[-1]["conclusion"] = "failure"

        return TypeAdapter(list[FakeCheckRun]).validate_python(checks)  # type: ignore

    def get_pr_diff(self, number: int) -> str | None:
        if os.getenv("PR_DIFF_TOO_LARGE"):
            return None

        with open(TESTS_DATA_DIR / "diff_to_main.txt", "r") as f:
            return f.read()

    def update_pr(
        self,
        pr: PullRequest,
        title: str | None,
        body: str | None,
        draft: bool | None,
    ) -> None:
        pass

    @property
    def delete_branch_on_merge(self) -> bool:
        return False

    @property
    def default_branch(self) -> str:
        return "main"<|MERGE_RESOLUTION|>--- conflicted
+++ resolved
@@ -11,7 +11,7 @@
 from github.PaginatedList import PaginatedList
 from github.PullRequest import PullRequest
 from github.PullRequestReview import PullRequestReview
-from pydantic import BaseModel, Field, TypeAdapter
+from pydantic import BaseModel, TypeAdapter
 
 from glu import ROOT_DIR
 from tests import TESTS_DATA_DIR
@@ -69,7 +69,6 @@
             updated_at: str
             state: str
             draft: bool
-            requested_reviewers: list[NamedUser] = Field(default_factory=list)
 
             def get_commits(self) -> list[Commit]:
                 class FakeCommit(BaseModel):
@@ -128,13 +127,13 @@
                 pass
 
             @property
-<<<<<<< HEAD
             def requested_reviewers(self) -> list[NamedUser]:
                 if os.getenv("PR_HAS_NO_REVIEWERS"):
                     return []
 
                 return [FakeUser("teddy")]  # type: ignore
-=======
+
+            @property
             def comments(self) -> int:
                 return 2
 
@@ -153,7 +152,6 @@
                     ref: str
 
                 return Head("fix-ticket-not-in-pr-description")
->>>>>>> d261da4b
 
         pr_data = load_json("pr_data.json")
         if os.getenv("PR_NOT_MERGEABLE"):
